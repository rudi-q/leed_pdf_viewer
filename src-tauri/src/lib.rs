use std::collections::VecDeque;
use std::sync::Mutex;
use std::thread;
use std::time::Duration;
use tauri::{Emitter, Manager, RunEvent};

#[cfg(target_os = "macos")]
use tauri::menu::{MenuBuilder, MenuItemBuilder, PredefinedMenuItem, AboutMetadata};

mod license;
<<<<<<< HEAD
// License imports only needed for Windows/Linux builds (excluded from macOS for App Store compliance)
#[cfg(not(target_os = "macos"))]
use license::{activate_license_key, validate_license_key, get_stored_license, store_license, store_activated_license, remove_stored_license, check_license_smart, get_license_requirement_info};
=======
use license::{
    activate_license_key, check_license_smart, get_stored_license, remove_stored_license,
    store_activated_license, store_license, validate_license_key,
};
>>>>>>> dc27b90c

// Global state to store pending file paths
static PENDING_FILES: Mutex<VecDeque<String>> = Mutex::new(VecDeque::new());
static FILE_PROCESSED: Mutex<bool> = Mutex::new(false);

// Configuration constants
const MAX_FILE_LOADING_ATTEMPTS: u32 = 30;
const FRONTEND_READY_WAIT_MS: u64 = 3000;
const INITIAL_ATTEMPT_DELAY_MS: u64 = 2000;
const MIDDLE_ATTEMPT_DELAY_MS: u64 = 1000;
const FINAL_ATTEMPT_DELAY_MS: u64 = 500;
const INITIAL_ATTEMPT_COUNT: u32 = 5;
const MIDDLE_ATTEMPT_COUNT: u32 = 15;

// Path sanitization function
fn sanitize_path(path: &str) -> String {
    let mut clean_path = path.trim().to_string();

    // Remove surrounding quotes if present
    if clean_path.starts_with('"') && clean_path.ends_with('"') {
        clean_path = clean_path[1..clean_path.len() - 1].to_string();
    }

    // Handle Windows UNC paths and long path names
    if clean_path.starts_with("\\\\?\\") {
        clean_path = clean_path[4..].to_string();
    }

    clean_path
}

// NEW: Process deep link URLs (leedpdf://...)
fn process_deep_link(app_handle: &tauri::AppHandle, url: &str) {
    println!("[DEEP_LINK] Processing: {}", url);

    match parse_and_validate_deep_link(url) {
        Ok(parsed) => {
            let page = parsed.page.unwrap_or(1);

            if let Some(path) = parsed.file {
                // Check if it's a URL or local file path
                if path.starts_with("http://") || path.starts_with("https://") {
                    // It's a URL - emit directly to frontend for URL loading
                    println!("[DEEP_LINK] Processing URL: {}", path);
                    let payload = serde_json::json!({
                        "pdf_url": path,
                        "page": page
                    });
                    println!("[DEEP_LINK] Emitting load-pdf-from-deep-link event with payload: {:?}", payload);
                    
                    // Emit both events to ensure compatibility
                    if let Err(e) = app_handle.emit("load-pdf-from-deep-link", payload.clone()) {
                        println!("[DEEP_LINK] Failed to emit load-pdf-from-deep-link event: {:?}", e);
                    } else {
                        println!("[DEEP_LINK] Successfully emitted load-pdf-from-deep-link event");
                    }
                    
                    // Also emit the simple deep-link event as fallback
                    if let Err(e) = app_handle.emit("deep-link", &path) {
                        println!("[DEEP_LINK] Failed to emit deep-link event: {:?}", e);
                    } else {
                        println!("[DEEP_LINK] Successfully emitted deep-link event");
                    }
                } else {
                    // It's a local file path - use existing security checks
                    let path_obj = std::path::Path::new(&path);
                    let canonical_path = match std::fs::canonicalize(path_obj) {
                        Ok(canonical) => canonical,
                        Err(e) => {
                            println!("[DEEP_LINK] Failed to canonicalize path {}: {}", path, e);
                            return;
                        }
                    };

                // Check against allowed base directories
                let allowed_bases = [
                    std::env::var("HOME").unwrap_or_default(),
                    std::env::var("USERPROFILE").unwrap_or_default(),
                    std::env::var("APPDATA").unwrap_or_default(),
                    std::env::var("LOCALAPPDATA").unwrap_or_default(),
                    #[cfg(target_os = "windows")]
                    "C:\\Users".to_string(),
                    #[cfg(target_os = "linux")]
                    "/home".to_string(),
                    #[cfg(target_os = "macos")]
                    "/Users".to_string(),
                ];

                let mut is_allowed = false;
                for base in &allowed_bases {
                    if !base.is_empty() {
                        let base_path = std::path::Path::new(base);
                        if canonical_path.starts_with(base_path) {
                            is_allowed = true;
                            break;
                        }
                    }
                }

                if !is_allowed {
                    println!(
                        "[DEEP_LINK] Rejected path outside allowed directories: {}",
                        canonical_path.display()
                    );
                    println!("[DEEP_LINK] Allowed bases were: {:?}", allowed_bases);
                    if allowed_bases.iter().all(|s| s.is_empty()) {
                        println!("[DEEP_LINK] WARNING: All environment variables are empty, blocking all files");
                    }
                    return;
                }

                // Verify it's a regular file
                let metadata = match std::fs::metadata(&canonical_path) {
                    Ok(meta) => meta,
                    Err(e) => {
                        println!(
                            "[DEEP_LINK] Failed to read file metadata for {}: {}",
                            canonical_path.display(),
                            e
                        );
                        return;
                    }
                };

                if !metadata.is_file() {
                    println!("[DEEP_LINK] Rejected non-file path: {}", canonical_path.display());
                    return;
                }

                // Explicit user confirmation before opening the file
                let confirm = rfd::MessageDialog::new()
                    .set_title("Open file from link?")
                    .set_description(format!(
                        "A link is requesting to open this file:\n{}\nPage: {}",
                        canonical_path.display(),
                        page
                    ))
                    .set_level(rfd::MessageLevel::Info)
                    .set_buttons(rfd::MessageButtons::OkCancel)
                    .show();

                if confirm != rfd::MessageDialogResult::Ok {
                    println!("[DEEP_LINK] User declined opening deep-linked file: {}", canonical_path.display());
                    return;
                }

                println!(
                    "[DEEP_LINK] Approved PDF path: {}, page: {}",
                    canonical_path.display(),
                    page
                );

                let payload = serde_json::json!({
                    "pdf_path": canonical_path.to_string_lossy().to_string(),
                    "page": page
                });
                if let Err(e) = app_handle.emit("load-pdf-from-deep-link", payload) {
                    println!("[DEEP_LINK] Failed to emit event: {:?}", e);
                }
                }
            } else {
                // No file parameter, emit the action for informational handlers only
                let content = url.replace("leedpdf://", "").replace("?", "");
                println!("[DEEP_LINK] No file param, emitting raw content: {}", content);
                if let Err(e) = app_handle.emit("deep-link", &content) {
                    println!("[DEEP_LINK] Failed to emit deep-link event: {:?}", e);
                }
            }
        }
        Err(err) => {
            println!("[DEEP_LINK] Rejected deep link: {} => {}", url, err);
        }
    }
}

#[derive(Debug, Clone, PartialEq, Eq)]
struct ParsedDeepLink {
    action: String,
    file: Option<String>,
    page: Option<i32>,
}

// Parse and strictly validate the deep link without touching the filesystem.
// This function enforces:
// - scheme is exactly "leedpdf"
// - host/action is whitelisted (currently: "open")
// - only "file" and "page" params are accepted
// - value lengths are bounded and types/ranges validated
// - file param must be an absolute local path with an allowed extension
fn parse_and_validate_deep_link(url: &str) -> Result<ParsedDeepLink, String> {
    println!("[DEEP_LINK] Parsing URL: {}", url);
    let parsed = url::Url::parse(url).map_err(|e| {
        println!("[DEEP_LINK] URL parse error: {}", e);
        format!("invalid URL: {}", e)
    })?;

    println!("[DEEP_LINK] Parsed scheme: {}", parsed.scheme());
    if parsed.scheme() != "leedpdf" {
        println!("[DEEP_LINK] Unsupported scheme: {}", parsed.scheme());
        return Err("unsupported scheme".to_string());
    }

    let action = parsed
        .host_str()
        .map(|s| s.to_string())
        .unwrap_or_default();
    
    println!("[DEEP_LINK] Parsed action: {}", action);

    // Handle direct URLs (leedpdf://https://example.com/file.pdf)
    if action == "https" || action == "http" {
        // Extract the full URL from the path
        let full_url = format!("{}://{}", action, parsed.path().trim_start_matches('/'));
        println!("[DEEP_LINK] Extracted full URL: {}", full_url);
        return Ok(ParsedDeepLink {
            action: "open".to_string(),
            file: Some(full_url),
            page: None,
        });
    }

    let allowed_actions = ["open"]; // whitelist of actions we support
    if !allowed_actions.contains(&action.as_str()) {
        return Err(format!("unsupported action: {}", action));
    }

    // Collect params, enforce whitelist and bounds
    let mut file: Option<String> = None;
    let mut page: Option<i32> = None;

    for (key, value) in parsed.query_pairs() {
        let v = value.to_string();
        // Truncate overly long values early
        if v.len() > 4096 {
            return Err(format!("parameter '{}' too long", key));
        }

        match key.as_ref() {
            "file" => {
                // Check if it's a URL or local file path
                let lower = v.to_lowercase();
                if lower.starts_with("http://") || lower.starts_with("https://") {
                    // It's a URL - allow it
                    file = Some(v);
                    continue;
                } else if lower.starts_with("file://") {
                    return Err("file param must be a local absolute path, not file:// URL".to_string());
                }

                // Basic absolute path checks without fs access
                let is_abs_unix = v.starts_with('/') || v.starts_with("~/");
                let is_abs_win = v.len() > 2
                    && v.as_bytes()[1] == b':'
                    && (v.as_bytes()[2] == b'\\' || v.as_bytes()[2] == b'/');
                let is_unc = v.starts_with("\\\\");
                if !(is_abs_unix || is_abs_win || is_unc) {
                    return Err("file path must be absolute".to_string());
                }

                // Disallow traversal fragments
                if v.contains("/../") || v.contains("\\..\\") || v.starts_with("../") {
                    return Err("path traversal not allowed".to_string());
                }

                // Extension allowlist
                if let Some(ext) = std::path::Path::new(&v).extension() {
                    let ext = ext.to_string_lossy().to_lowercase();
                    if !["pdf", "lpdf", "md"].contains(&ext.as_str()) {
                        return Err("unsupported file extension".to_string());
                    }
                } else {
                    return Err("file path must include an extension".to_string());
                }

                file = Some(v);
            }
            "page" => {
                let p: i32 = v
                    .parse()
                    .map_err(|_| "page must be a valid integer".to_string())?;
                if p < 1 || p > 100000 {
                    return Err("page out of allowed range".to_string());
                }
                page = Some(p);
            }
            other => {
                return Err(format!("unexpected parameter: {}", other));
            }
        }
    }

    Ok(ParsedDeepLink { action, file, page })
}

#[cfg(test)]
mod tests {
    use super::parse_and_validate_deep_link;

    #[test]
    fn rejects_wrong_scheme() {
        assert!(parse_and_validate_deep_link("https://example.com").is_err());
    }

    #[test]
    fn rejects_unsupported_action() {
        assert!(parse_and_validate_deep_link("leedpdf://delete?file=/tmp/a.pdf").is_err());
    }

    #[test]
    fn rejects_unknown_param() {
        assert!(parse_and_validate_deep_link("leedpdf://open?foo=bar").is_err());
    }

    #[test]
    fn rejects_relative_path() {
        assert!(parse_and_validate_deep_link("leedpdf://open?file=docs/a.pdf").is_err());
    }

    #[test]
    fn rejects_http_origin_in_file() {
        assert!(parse_and_validate_deep_link("leedpdf://open?file=http://evil/a.pdf").is_err());
    }

    #[test]
    fn rejects_traversal() {
        assert!(parse_and_validate_deep_link("leedpdf://open?file=/tmp/../secret.pdf").is_err());
    }

    #[test]
    fn rejects_bad_extension() {
        assert!(parse_and_validate_deep_link("leedpdf://open?file=/tmp/a.exe").is_err());
    }

    #[test]
    fn rejects_page_out_of_range() {
        assert!(parse_and_validate_deep_link("leedpdf://open?file=/tmp/a.pdf&page=0").is_err());
        assert!(parse_and_validate_deep_link("leedpdf://open?file=/tmp/a.pdf&page=100001").is_err());
    }

    #[test]
    fn accepts_minimal_valid_unix() {
        #[cfg(unix)]
        assert!(parse_and_validate_deep_link("leedpdf://open?file=/tmp/a.pdf&page=2").is_ok());
    }

    #[test]
    fn accepts_minimal_valid_windows() {
        #[cfg(windows)]
        assert!(parse_and_validate_deep_link("leedpdf://open?file=C:/Users/test/a.pdf&page=2").is_ok());
    }
}

#[tauri::command]
fn get_pending_file() -> Option<String> {
    let mut pending = PENDING_FILES.lock().unwrap();
    pending.pop_front()
}

#[tauri::command]
fn check_file_associations(app_handle: tauri::AppHandle) -> Vec<String> {
    let args: Vec<String> = std::env::args().collect();
    let mut pdf_files: Vec<String> = Vec::new();

    for arg in &args[1..] {
        // Check for deep links BEFORE sanitizing (they're not file paths!)
        if arg.starts_with("leedpdf://") {
            println!("[check_file_associations] Found deep link: {}", arg);
<<<<<<< HEAD
            process_deep_link(&app_handle, arg);
=======
            // Extract content after leedpdf://
            let content = arg.replace("leedpdf://", "");
            println!("[check_file_associations] Deep link content: {}", content);

            // Emit deep-link event to frontend
            match app_handle.emit("deep-link", &content) {
                Ok(_) => println!("[check_file_associations] Successfully emitted deep-link event"),
                Err(e) => println!(
                    "[check_file_associations] Failed to emit deep-link event: {:?}",
                    e
                ),
            }
>>>>>>> dc27b90c
            continue;
        }

        // Only sanitize file paths, not deep links
        let clean_arg = sanitize_path(arg);
        let lower = clean_arg.to_lowercase();
        if lower.ends_with(".pdf") || lower.ends_with(".lpdf") || lower.ends_with(".md") {
            pdf_files.push(clean_arg);
        }
    }

    pdf_files
}

#[tauri::command]
fn mark_file_processed() {
    let mut processed = FILE_PROCESSED.lock().unwrap();
    *processed = true;
}

#[tauri::command]
fn open_external_url(url: String) -> Result<(), String> {
    #[cfg(target_os = "windows")]
    {
        std::process::Command::new("cmd")
            .args(["/c", "start", &url])
            .spawn()
            .map_err(|e| e.to_string())?;
    }
    #[cfg(target_os = "macos")]
    {
        std::process::Command::new("open")
            .arg(&url)
            .spawn()
            .map_err(|e| e.to_string())?;
    }
    #[cfg(target_os = "linux")]
    {
        std::process::Command::new("xdg-open")
            .arg(&url)
            .spawn()
            .map_err(|e| e.to_string())?;
    }
    Ok(())
}

// License commands - excluded from macOS builds for App Store compliance
#[cfg(not(target_os = "macos"))]
#[tauri::command]
async fn activate_license(
    app_handle: tauri::AppHandle,
    licensekey: String,
) -> Result<bool, String> {
    let is_valid = activate_license_key(&licensekey).await?;

    if is_valid {
        // Store the activated license
        store_activated_license(&app_handle, &licensekey)?;
    }

    Ok(is_valid)
}

#[cfg(not(target_os = "macos"))]
#[tauri::command]
async fn validate_license(
    app_handle: tauri::AppHandle,
    licensekey: String,
) -> Result<bool, String> {
    let is_valid = validate_license_key(&licensekey).await?;

    if is_valid {
        // Update the validation timestamp for existing license
        store_license(&app_handle, &licensekey)?;
    }

    Ok(is_valid)
}

#[cfg(not(target_os = "macos"))]
#[tauri::command]
fn get_stored_license_key(app_handle: tauri::AppHandle) -> Result<Option<String>, String> {
    match get_stored_license(&app_handle)? {
        Some(stored_license) => Ok(Some(stored_license.key)),
        None => Ok(None),
    }
}

#[cfg(not(target_os = "macos"))]
#[tauri::command]
fn clear_license(app_handle: tauri::AppHandle) -> Result<(), String> {
    remove_stored_license(&app_handle)
}

#[cfg(not(target_os = "macos"))]
#[tauri::command]
async fn check_license_smart_command(app_handle: tauri::AppHandle) -> Result<bool, String> {
    check_license_smart(&app_handle).await
}

#[cfg(not(target_os = "macos"))]
#[tauri::command]
fn get_license_info() -> serde_json::Value {
    get_license_requirement_info()
}

#[tauri::command]
fn exit_app(app_handle: tauri::AppHandle) {
    app_handle.exit(0);
}

#[tauri::command]
fn test_tauri_detection() -> String {
    "Tauri detection working!".to_string()
}

/// Get all installed system fonts
/// Returns a sorted list of font family names installed on the system
/// Uses font-kit for native cross-platform font enumeration
#[tauri::command]
fn get_system_fonts() -> Result<Vec<String>, String> {
    use font_kit::source::SystemSource;
    use std::collections::HashSet;

    let source = SystemSource::new();

    // Get all font families from the system
    let families = source
        .all_families()
        .map_err(|e| format!("Failed to enumerate fonts: {:?}", e))?;

    // Use HashSet to deduplicate, then collect and sort
    let unique_fonts: HashSet<String> = families.into_iter().collect();
    let mut fonts: Vec<String> = unique_fonts.into_iter().collect();

    // Sort alphabetically for consistent ordering
    fonts.sort();

    log::debug!("Found {} system fonts using font-kit", fonts.len());
    Ok(fonts)
}

#[cfg(debug_assertions)]
#[tauri::command]
fn test_file_event(app_handle: tauri::AppHandle, file_path: String) -> Result<(), String> {
    println!("Testing file event with path: {}", file_path);

    // Test if we can emit events
    match app_handle.emit("file-opened", &file_path) {
        Ok(_) => println!("Successfully emitted file-opened event"),
        Err(e) => println!("Failed to emit file-opened event: {:?}", e),
    }

    match app_handle.emit("startup-file-ready", &file_path) {
        Ok(_) => println!("Successfully emitted startup-file-ready event"),
        Err(e) => println!("Failed to emit startup-file-ready event: {:?}", e),
    }

    Ok(())
}

#[tauri::command]
fn frontend_ready(app_handle: tauri::AppHandle) -> Result<(), String> {
    println!("Frontend is ready to receive events");

    // Check if there are any pending files and emit them now
    let pending_files: Vec<String> = {
        let mut pending = PENDING_FILES.lock().unwrap();
        pending.drain(..).collect()
    };

    if !pending_files.is_empty() {
        println!(
            "Frontend ready - processing {} pending files",
            pending_files.len()
        );
        process_pdf_files(&app_handle, pending_files);
    }

    Ok(())
}

#[cfg(debug_assertions)]
#[tauri::command]
fn check_app_state() -> Result<String, String> {
    let args: Vec<String> = std::env::args().collect();
    let pending_count = PENDING_FILES.lock().unwrap().len();
    let processed = FILE_PROCESSED.lock().unwrap();

    let state = format!(
        "App State:\n- Args: {:?}\n- Pending files: {}\n- File processed: {}\n- Current dir: {:?}\n- Bundle path: {:?}",
        args,
        pending_count,
        processed,
        std::env::current_dir().unwrap_or_default(),
        std::env::current_exe().unwrap_or_default()
    );

    println!("{}", state);
    Ok(state)
}

#[tauri::command]
fn read_file_content(file_path: String) -> Result<Vec<u8>, String> {
    println!("Reading file content from: {}", file_path);

    // Security: Validate and canonicalize the file path
    let path = std::path::Path::new(&file_path);

    // Check if path is absolute and valid
    if !path.is_absolute() {
        return Err("File path must be absolute".to_string());
    }

    // Canonicalize the path to resolve any symlinks and normalize
    let canonical_path = match std::fs::canonicalize(path) {
        Ok(canonical) => canonical,
        Err(e) => return Err(format!("Failed to canonicalize path: {}", e)),
    };

    // Security: Define allowed base directories (user's home directory and common locations)
    let allowed_bases = [
        std::env::var("HOME").unwrap_or_default(),
        std::env::var("USERPROFILE").unwrap_or_default(), // Windows
        std::env::var("APPDATA").unwrap_or_default(),     // Windows
        std::env::var("LOCALAPPDATA").unwrap_or_default(), // Windows
    ];

    // Check if the canonicalized path is under any allowed base directory
    let mut is_allowed = false;
    for base in &allowed_bases {
        if !base.is_empty() {
            let base_path = std::path::Path::new(base);
            if canonical_path.starts_with(base_path) {
                is_allowed = true;
                break;
            }
        }
    }

    if !is_allowed {
        return Err("File path is outside of allowed directories".to_string());
    }

    // Security: Check if it's a regular file (not a directory, symlink, etc.)
    let metadata = match std::fs::metadata(&canonical_path) {
        Ok(meta) => meta,
        Err(e) => return Err(format!("Failed to read file metadata: {}", e)),
    };

    if !metadata.is_file() {
        return Err("Path does not point to a regular file".to_string());
    }

    // Security: Enforce file size limits (50MB max)
    const MAX_FILE_SIZE: u64 = 50 * 1024 * 1024; // 50MB
    if metadata.len() > MAX_FILE_SIZE {
        return Err(format!(
            "File too large: {} bytes (max: {} bytes)",
            metadata.len(),
            MAX_FILE_SIZE
        ));
    }

    // Read the file content with the validated canonical path
    match std::fs::read(&canonical_path) {
        Ok(content) => {
            println!(
                "Successfully read {} bytes from {}",
                content.len(),
                canonical_path.display()
            );
            Ok(content)
        }
        Err(e) => {
            println!("Failed to read file {}: {}", canonical_path.display(), e);
            Err(format!("Failed to read file: {}", e))
        }
    }
}

#[tauri::command]
fn export_file(
    _app_handle: tauri::AppHandle,
    content: Vec<u8>,
    default_filename: String,
    filter_name: String,
    extension: String,
) -> Result<Option<String>, String> {
    use rfd::FileDialog;

    let path = FileDialog::new()
        .add_filter(&filter_name, &[&extension])
        .set_file_name(&default_filename)
        .save_file();

    if let Some(p) = path {
        std::fs::write(&p, content).map_err(|e| e.to_string())?;
        Ok(Some(p.to_string_lossy().to_string()))
    } else {
        Ok(None) // User cancelled
    }
}

#[cfg(debug_assertions)]
#[tauri::command]
fn get_default_test_path() -> Result<String, String> {
    // Return a platform-appropriate default test path
    let default_path = if cfg!(target_os = "windows") {
        // Windows: Use temp directory
        std::env::temp_dir()
            .join("test.pdf")
            .to_string_lossy()
            .to_string()
    } else if cfg!(target_os = "macos") {
        // macOS: Use /tmp or user's temp directory
        std::env::temp_dir()
            .join("test.pdf")
            .to_string_lossy()
            .to_string()
    } else {
        // Linux and other Unix-like systems
        "/tmp/test.pdf".to_string()
    };

    Ok(default_path)
}

// Function to create the application menu (macOS)
#[cfg(target_os = "macos")]
fn create_app_menu(app_handle: &tauri::AppHandle) -> Result<tauri::menu::Menu<tauri::Wry>, tauri::Error> {
    // Create File menu items
    let open_file_item = MenuItemBuilder::with_id("open_file", "Open...")
        .accelerator("U")
        .build(app_handle)?;
    
    let browse_templates_item = MenuItemBuilder::with_id("browse_templates", "Browse Templates...")
        .accelerator("CmdOrCtrl+Shift+T")
        .build(app_handle)?;
    
    let start_fresh_item = MenuItemBuilder::with_id("start_fresh", "Start Fresh")
        .accelerator("CmdOrCtrl+N")
        .build(app_handle)?;
    
    let search_pdf_item = MenuItemBuilder::with_id("search_pdf", "Search PDF...")
        .accelerator("CmdOrCtrl+F")
        .build(app_handle)?;
    
    // Create Edit menu items
    let undo_item = MenuItemBuilder::with_id("undo", "Undo")
        .accelerator("CmdOrCtrl+Z")
        .build(app_handle)?;
    
    let redo_item = MenuItemBuilder::with_id("redo", "Redo")
        .accelerator("CmdOrCtrl+Shift+Z")
        .build(app_handle)?;
    
    // Create View menu items
    let previous_page_item = MenuItemBuilder::with_id("previous_page", "Previous Page")
        .accelerator("Left")
        .build(app_handle)?;
    
    let next_page_item = MenuItemBuilder::with_id("next_page", "Next Page")
        .accelerator("Right")
        .build(app_handle)?;
    
    let zoom_in_item = MenuItemBuilder::with_id("zoom_in", "Zoom In")
        .accelerator("CmdOrCtrl+=")
        .build(app_handle)?;
    
    let zoom_out_item = MenuItemBuilder::with_id("zoom_out", "Zoom Out")
        .accelerator("CmdOrCtrl+-")
        .build(app_handle)?;
    
    let reset_zoom_item = MenuItemBuilder::with_id("reset_zoom", "Reset Zoom")
        .accelerator("CmdOrCtrl+0")
        .build(app_handle)?;
    
    let fit_width_item = MenuItemBuilder::with_id("fit_width", "Fit Width")
        .accelerator("W")
        .build(app_handle)?;
    
    let fit_height_item = MenuItemBuilder::with_id("fit_height", "Fit Height")
        .accelerator("H")
        .build(app_handle)?;
    
    let focus_mode_item = MenuItemBuilder::with_id("focus_mode", "Focus Mode")
        .accelerator("F")
        .build(app_handle)?;
    
    // Create View submenu
    let view_menu = tauri::menu::SubmenuBuilder::new(app_handle, "View")
        .item(&previous_page_item)
        .item(&next_page_item)
        .separator()
        .item(&zoom_in_item)
        .item(&zoom_out_item)
        .item(&reset_zoom_item)
        .separator()
        .item(&fit_width_item)
        .item(&fit_height_item)
        .separator()
        .item(&focus_mode_item)
        .build()?;
    
    // Create Export submenu items
    let export_as_pdf_item = MenuItemBuilder::with_id("export_as_pdf", "PDF")
        .accelerator("CmdOrCtrl+Shift+P")
        .build(app_handle)?;
    
    let export_as_lpdf_item = MenuItemBuilder::with_id("export_as_lpdf", "LPDF")
        .accelerator("CmdOrCtrl+Shift+L")
        .build(app_handle)?;
    
    let export_as_docx_item = MenuItemBuilder::with_id("export_as_docx", "DOCX")
        .accelerator("CmdOrCtrl+Shift+D")
        .build(app_handle)?;
    
    // Create Export submenu
    let export_menu = tauri::menu::SubmenuBuilder::new(app_handle, "Export as")
        .item(&export_as_pdf_item)
        .item(&export_as_lpdf_item)
        .item(&export_as_docx_item)
        .build()?;
    
    let share_pdf_item = MenuItemBuilder::with_id("share_pdf", "Share PDF...")
        .accelerator("CmdOrCtrl+E")
        .build(app_handle)?;
    
    // Create File submenu
    let file_menu = tauri::menu::SubmenuBuilder::new(app_handle, "File")
        .item(&open_file_item)
        .item(&browse_templates_item)
        .item(&start_fresh_item)
        .item(&search_pdf_item)
        .separator()
        .item(&export_menu)
        .separator()
        .item(&share_pdf_item)
        .build()?;

    // Create Tools menu items
    let pencil_tool_item = MenuItemBuilder::with_id("tool_pencil", "Pencil")
        .accelerator("1")
        .build(app_handle)?;
    
    let eraser_tool_item = MenuItemBuilder::with_id("tool_eraser", "Eraser")
        .accelerator("2")
        .build(app_handle)?;
    
    let text_tool_item = MenuItemBuilder::with_id("tool_text", "Text")
        .accelerator("3")
        .build(app_handle)?;
    
    let arrow_tool_item = MenuItemBuilder::with_id("tool_arrow", "Arrow")
        .accelerator("4")
        .build(app_handle)?;
    
    let highlighter_tool_item = MenuItemBuilder::with_id("tool_highlighter", "Highlighter")
        .accelerator("5")
        .build(app_handle)?;
    
    let sticky_note_tool_item = MenuItemBuilder::with_id("tool_sticky", "Sticky Note")
        .accelerator("6")
        .build(app_handle)?;
    
    let stamps_tool_item = MenuItemBuilder::with_id("tool_stamps", "Stamps")
        .accelerator("S")
        .build(app_handle)?;
    
    // Create Tools submenu
    let tools_menu = tauri::menu::SubmenuBuilder::new(app_handle, "Tools")
        .item(&pencil_tool_item)
        .item(&eraser_tool_item)
        .item(&text_tool_item)
        .item(&arrow_tool_item)
        .item(&highlighter_tool_item)
        .item(&sticky_note_tool_item)
        .item(&stamps_tool_item)
        .build()?;

    // Create Help menu items
    let help_item = MenuItemBuilder::with_id("help", "LeedPDF Help")
        .accelerator("CmdOrCtrl+?")
        .build(app_handle)?;
    
    let shortcuts_item = MenuItemBuilder::with_id("shortcuts", "Keyboard Shortcuts")
        .accelerator("?")
        .build(app_handle)?;
    
    let report_bug_item = MenuItemBuilder::with_id("report_bug", "Report Bug...")
        .build(app_handle)?;
    
    let feedback_item = MenuItemBuilder::with_id("feedback", "Submit Feedback...")
        .build(app_handle)?;
    
    // Create Help submenu
    let help_menu = tauri::menu::SubmenuBuilder::new(app_handle, "Help")
        .item(&help_item)
        .separator()
        .item(&shortcuts_item)
        .separator()
        .item(&report_bug_item)
        .item(&feedback_item)
        .build()?;

    // Create the full menu with macOS standard app menu
    let menu = MenuBuilder::new(app_handle)
        .item(&tauri::menu::SubmenuBuilder::new(app_handle, "LeedPDF")
            .about(Some(AboutMetadata {
                name: Some("LeedPDF".to_string()),
                version: Some(env!("CARGO_PKG_VERSION").to_string()),
                short_version: None,
                authors: None,
                comments: Some("Draw and Annotate on PDFs".to_string()),
                copyright: None,
                license: None,
                website: None,
                website_label: None,
                credits: None,
                icon: None,
            }))
            .separator()
            .item(&PredefinedMenuItem::hide(app_handle, None)?)
            .item(&PredefinedMenuItem::hide_others(app_handle, None)?)
            .item(&PredefinedMenuItem::show_all(app_handle, None)?)
            .separator()
            .item(&PredefinedMenuItem::quit(app_handle, None)?)
            .build()?)
        .item(&file_menu)
        .item(&tauri::menu::SubmenuBuilder::new(app_handle, "Edit")
            .item(&undo_item)
            .item(&redo_item)
            .build()?)
        .item(&view_menu)
        .item(&tools_menu)
        .item(&tauri::menu::SubmenuBuilder::new(app_handle, "Window")
            .item(&PredefinedMenuItem::minimize(app_handle, None)?)
            .item(&PredefinedMenuItem::maximize(app_handle, None)?)
            .separator()
            .item(&PredefinedMenuItem::close_window(app_handle, None)?)
            .build()?)
        .item(&help_menu)
        .build()?;

    Ok(menu)
}

// Function to process PDF files and emit events
fn process_pdf_files(app_handle: &tauri::AppHandle, pdf_files: Vec<String>) {
    if !pdf_files.is_empty() {
        // Store in global queue
        {
            let mut pending = PENDING_FILES.lock().unwrap();
            for pdf_file in &pdf_files {
                pending.push_back(pdf_file.clone());
            }
        }

        // Spawn background thread for persistent file loading attempts
        let app_handle_clone = app_handle.clone();
        thread::spawn(move || {
            // Wait longer for frontend to be ready (especially for file associations)
            println!("Waiting for frontend to be ready...");
            thread::sleep(Duration::from_millis(FRONTEND_READY_WAIT_MS)); // Wait 3 seconds for frontend

            for attempt in 1..=MAX_FILE_LOADING_ATTEMPTS {
                // Increased attempts for file associations
                // Check if file has been processed
                {
                    let processed = FILE_PROCESSED.lock().unwrap();
                    if *processed {
                        println!("File already processed, stopping attempts");
                        break;
                    }
                }

                // Wait longer for first few attempts (frontend initialization)
                let delay = if attempt <= INITIAL_ATTEMPT_COUNT {
                    Duration::from_millis(INITIAL_ATTEMPT_DELAY_MS) // 2 seconds for first 5 attempts
                } else if attempt <= MIDDLE_ATTEMPT_COUNT {
                    Duration::from_millis(MIDDLE_ATTEMPT_DELAY_MS) // 1 second for next 10 attempts
                } else {
                    Duration::from_millis(FINAL_ATTEMPT_DELAY_MS) // 0.5 seconds for remaining attempts
                };

                thread::sleep(delay);

                // Try to emit event for each PDF file
                for (i, pdf_file) in pdf_files.iter().enumerate() {
                    let event_name = if i == 0 {
                        "file-opened"
                    } else {
                        "additional-file-opened"
                    };

                    match app_handle_clone.emit(event_name, pdf_file) {
                        Ok(_) => {
                            println!(
                                "Attempt {}: Successfully emitted {} for {}",
                                attempt, event_name, pdf_file
                            );

                            // Also emit a generic startup event
                            let _ = app_handle_clone.emit("startup-file-ready", pdf_file);
                        }
                        Err(e) => {
                            println!("Attempt {}: Failed to emit event: {:?}", attempt, e);
                        }
                    }
                }

                // Emit debug info
                let _ = app_handle_clone.emit(
                    "debug-info",
                    format!(
                        "File loading attempt {} of {}",
                        attempt, MAX_FILE_LOADING_ATTEMPTS
                    ),
                );
            }

            println!("File loading attempts completed");
        });
    }
}

#[cfg_attr(mobile, tauri::mobile_entry_point)]
pub fn run() {
    let builder = tauri::Builder::default();

    // NEW: Single-instance plugin for Windows/Linux (macOS is single-instance by default)
    #[cfg(desktop)]
    {
        #[cfg(not(target_os = "macos"))]
        {
            use tauri_plugin_deep_link::DeepLinkExt;
            
            builder = builder.plugin(
                tauri_plugin_single_instance::init(|app, argv, _cwd| {
                    println!("[SINGLE_INSTANCE] New instance attempted with args: {:?}", argv);
                    
                    // Bring window to front
                    if let Some(window) = app.get_webview_window("main") {
                        let _ = window.set_focus();
                        let _ = window.show();
                        let _ = window.unminimize();
                    }
                    
                    // Process any deep links in the arguments
                    for arg in &argv {
                        if arg.starts_with("leedpdf://") {
                            println!("[SINGLE_INSTANCE] Found deep link: {}", arg);
                            process_deep_link(&app, arg);
                        }
                    }
                })
            );
        }
    }
	let builder_result = builder
        .plugin(tauri_plugin_deep_link::init())
        // .plugin(tauri_plugin_updater::Builder::new().build()) // Disabled for App Store
        .plugin(tauri_plugin_fs::init())
        .plugin(tauri_plugin_dialog::init())
        .plugin(tauri_plugin_shell::init())
        .invoke_handler(tauri::generate_handler![
            get_pending_file,
            check_file_associations,
            mark_file_processed,
            open_external_url,
            // License commands excluded from macOS builds for App Store compliance
            #[cfg(not(target_os = "macos"))]
            activate_license,
            #[cfg(not(target_os = "macos"))]
            validate_license,
            #[cfg(not(target_os = "macos"))]
            get_stored_license_key,
            #[cfg(not(target_os = "macos"))]
            clear_license,
            #[cfg(not(target_os = "macos"))]
            check_license_smart_command,
            #[cfg(not(target_os = "macos"))]
            get_license_info,
            exit_app,
            test_tauri_detection,
            get_system_fonts,
            frontend_ready,
            read_file_content,
            export_file,
            #[cfg(debug_assertions)]
            test_file_event,
            #[cfg(debug_assertions)]
            check_app_state,
            #[cfg(debug_assertions)]
            get_default_test_path
        ])
        .setup(|app| {
            // NEW: Add import at the top of setup
            use tauri_plugin_deep_link::DeepLinkExt;
            
            // Setup macOS menu
            #[cfg(target_os = "macos")]
            {
                let menu = create_app_menu(&app.handle())?;
                app.set_menu(menu)?;
                
                // Handle menu events
                app.on_menu_event(move |app, event| {
                    let event_id = event.id().as_ref();
                    println!("[MENU] Menu event: {}", event_id);
                    
                    if let Some(window) = app.get_webview_window("main") {
            match event_id {
                    // Edit menu
                    "undo" => {
                        println!("[MENU] Undo clicked");
                        let _ = window.eval("window.dispatchEvent(new CustomEvent('menu-undo'))");
                    },
                    "redo" => {
                        println!("[MENU] Redo clicked");
                        let _ = window.eval("window.dispatchEvent(new CustomEvent('menu-redo'))");
                    },
                    
                    // View menu
                    "previous_page" => {
                        println!("[MENU] Previous Page clicked");
                        let _ = window.eval("window.dispatchEvent(new CustomEvent('menu-previous-page'))");
                    },
                    "next_page" => {
                        println!("[MENU] Next Page clicked");
                        let _ = window.eval("window.dispatchEvent(new CustomEvent('menu-next-page'))");
                    },
                    "zoom_in" => {
                        println!("[MENU] Zoom In clicked");
                        let _ = window.eval("window.dispatchEvent(new CustomEvent('menu-zoom-in'))");
                    },
                    "zoom_out" => {
                        println!("[MENU] Zoom Out clicked");
                        let _ = window.eval("window.dispatchEvent(new CustomEvent('menu-zoom-out'))");
                    },
                    "reset_zoom" => {
                        println!("[MENU] Reset Zoom clicked");
                        let _ = window.eval("window.dispatchEvent(new CustomEvent('menu-reset-zoom'))");
                    },
                    "fit_width" => {
                        println!("[MENU] Fit Width clicked");
                        let _ = window.eval("window.dispatchEvent(new CustomEvent('menu-fit-width'))");
                    },
                    "fit_height" => {
                        println!("[MENU] Fit Height clicked");
                        let _ = window.eval("window.dispatchEvent(new CustomEvent('menu-fit-height'))");
                    },
                    "focus_mode" => {
                        println!("[MENU] Focus Mode clicked");
                        let _ = window.eval("window.dispatchEvent(new CustomEvent('menu-focus-mode'))");
                    },
                    
                    // File menu
                    "open_file" => {
                                println!("[MENU] Open File clicked");
                                let _ = window.eval("window.dispatchEvent(new CustomEvent('menu-open-file'))");
                            },
                            "browse_templates" => {
                                println!("[MENU] Browse Templates clicked");
                                let _ = window.eval("window.dispatchEvent(new CustomEvent('menu-browse-templates'))");
                            },
                            "start_fresh" => {
                                println!("[MENU] Start Fresh clicked");
                                let _ = window.eval("window.dispatchEvent(new CustomEvent('menu-start-fresh'))");
                            },
                            "search_pdf" => {
                                println!("[MENU] Search PDF clicked");
                                let _ = window.eval("window.dispatchEvent(new CustomEvent('menu-search-pdf'))");
                            },
                            "export_as_pdf" => {
                                println!("[MENU] Export as PDF clicked");
                                let _ = window.eval("window.dispatchEvent(new CustomEvent('menu-export-as-pdf'))");
                            },
                            "export_as_lpdf" => {
                                println!("[MENU] Export as LPDF clicked");
                                let _ = window.eval("window.dispatchEvent(new CustomEvent('menu-export-as-lpdf'))");
                            },
                            "export_as_docx" => {
                                println!("[MENU] Export as DOCX clicked");
                                let _ = window.eval("window.dispatchEvent(new CustomEvent('menu-export-as-docx'))");
                            },
                            "share_pdf" => {
                                println!("[MENU] Share PDF clicked");
                                let _ = window.eval("window.dispatchEvent(new CustomEvent('menu-share-pdf'))");
                            },
                            
                            // Tools menu
                            "tool_pencil" => {
                                println!("[MENU] Pencil tool selected");
                                let _ = window.eval("window.dispatchEvent(new CustomEvent('menu-select-tool', {detail: 'pencil'}))");
                            },
                            "tool_eraser" => {
                                println!("[MENU] Eraser tool selected");
                                let _ = window.eval("window.dispatchEvent(new CustomEvent('menu-select-tool', {detail: 'eraser'}))");
                            },
                            "tool_text" => {
                                println!("[MENU] Text tool selected");
                                let _ = window.eval("window.dispatchEvent(new CustomEvent('menu-select-tool', {detail: 'text'}))");
                            },
                            "tool_arrow" => {
                                println!("[MENU] Arrow tool selected");
                                let _ = window.eval("window.dispatchEvent(new CustomEvent('menu-select-tool', {detail: 'arrow'}))");
                            },
                            "tool_highlighter" => {
                                println!("[MENU] Highlighter tool selected");
                                let _ = window.eval("window.dispatchEvent(new CustomEvent('menu-select-tool', {detail: 'highlighter'}))");
                            },
                            "tool_sticky" => {
                                println!("[MENU] Sticky Note tool selected");
                                let _ = window.eval("window.dispatchEvent(new CustomEvent('menu-select-tool', {detail: 'sticky'}))");
                            },
                            "tool_stamps" => {
                                println!("[MENU] Stamps tool selected");
                                let _ = window.eval("window.dispatchEvent(new CustomEvent('menu-select-tool', {detail: 'stamps'}))");
                            },
                            
                            // Help menu
                            "help" => {
                                println!("[MENU] Help menu clicked, opening help page");
                                let _ = window.eval("window.location.href = '/help'");
                            },
                            "shortcuts" => {
                                println!("[MENU] Shortcuts menu clicked, opening shortcuts modal");
                                let _ = window.eval("window.dispatchEvent(new CustomEvent('show-shortcuts'))");
                            },
                            "report_bug" => {
                                println!("[MENU] Report Bug clicked, opening GitHub issues");
                                let url = "https://github.com/rudi-q/leed_pdf_viewer/issues";
                                #[cfg(target_os = "macos")]
                                {
                                    let _ = std::process::Command::new("open")
                                        .arg(url)
                                        .spawn();
                                }
                            },
                            "feedback" => {
                                println!("[MENU] Submit Feedback clicked, opening email");
                                let url = "mailto:write@leed.my?subject=LeedPDF%20Feedback";
                                #[cfg(target_os = "macos")]
                                {
                                    let _ = std::process::Command::new("open")
                                        .arg(url)
                                        .spawn();
                                }
                            },
                            _ => {}
                        }
                    }
                });
            }
            
            if cfg!(debug_assertions) {
                app.handle().plugin(
                    tauri_plugin_log::Builder::default()
                        .level(log::LevelFilter::Info)
                        .build(),
                )?;
            }

            // ============ NEW: DEEP LINK HANDLING (macOS) ============
            let app_handle = app.handle().clone();
            
            // CRITICAL: Check for launch URLs immediately (fixes first-attempt issue)
            println!("=== CHECKING FOR LAUNCH DEEP LINKS ===");
            match app.deep_link().get_current() {
                Ok(Some(urls)) => {
                    println!("[DEEP_LINK] App launched via deep link: {:?}", urls);
                    for url in &urls {
                        let url_str = url.as_str();
                        if !url_str.is_empty() {
                            process_deep_link(&app_handle, url_str);
                        }
                    }
                }
                Ok(None) => {
                    println!("[DEEP_LINK] No launch URLs found");
                }
                Err(e) => {
                    println!("[DEEP_LINK] Error getting launch URLs: {:?}", e);
                }
            }

            // Set up listener for when app is already running (fixes subsequent-attempt issue)
            let handle = app_handle.clone();
            app.deep_link().on_open_url(move |event| {
                let urls = event.urls();  // Call once and store
                println!("[DEEP_LINK] Deep link while running: {:?}", urls);
                
                // CRITICAL: Bring window to front (fixes "nothing happens" issue)
                if let Some(window) = handle.get_webview_window("main") {
                    let _ = window.set_focus();
                    let _ = window.show();
                    let _ = window.unminimize();
                    println!("[DEEP_LINK] Brought window to front");
                }
                
                // Process URLs (convert Url to &str)
                for url in &urls {  // Iterate over reference
                    let url_str = url.as_str();
                    if !url_str.is_empty() {
                        process_deep_link(&handle, url_str);
                    }
                }
            });

            // Don't use register_all() on macOS - it's not supported
            #[cfg(any(target_os = "linux", all(debug_assertions, windows)))]
            {
                println!("[DEEP_LINK] Registering URL scheme at runtime");
                app.deep_link().register_all()?;
            }
            // ============ END DEEP LINK HANDLING ============

            // Handle command line arguments for file associations
            let args: Vec<String> = std::env::args().collect();

            // Log essential startup information
            if cfg!(debug_assertions) {
                println!("=== LEEDPDF STARTUP DEBUG ===");
                println!("Command line arguments: {:?}", args);
                println!("Current working directory: {:?}", std::env::current_dir());
                println!("Bundle path: {:?}", std::env::current_exe());

                // Log relevant environment variables
                println!("Environment variables:");
                for (key, value) in std::env::vars() {
                    if key.contains("PATH")
                        || key.contains("HOME")
                        || key.contains("USER")
                        || key.contains("PWD")
                    {
                        println!("  {}: {}", key, value);
                    }
                }
            }

            // Check if we're being launched via file association
            if args.len() > 1 {
                if cfg!(debug_assertions) {
                    println!("*** LAUNCHED WITH ARGUMENTS - POTENTIAL FILE ASSOCIATION ***");
                }
            } else if cfg!(debug_assertions) {
                println!("*** LAUNCHED WITHOUT ARGUMENTS - NORMAL APP LAUNCH ***");
            }

            // Create log file for debugging (only in debug builds)
            if cfg!(debug_assertions) {
                let log_path = if cfg!(target_os = "windows") {
                    "C:\\Windows\\Temp\\leedpdf_debug.txt"
                } else {
                    "/tmp/leedpdf_debug.txt"
                };

                let mut debug_msg =
                    format!("LeedPDF Debug: Found {} args: {:?}\n", args.len(), args);
                std::fs::write(log_path, &debug_msg).unwrap_or_default();

                if args.len() > 1 {
                    // Process arguments with sanitization
                    let mut pdf_files: Vec<String> = Vec::new();

                    for arg in &args[1..] {
                        debug_msg.push_str(&format!("Processing argument: {}\n", arg));

                        // Handle deep links directly BEFORE sanitizing (they're not file paths!)
                        if arg.starts_with("leedpdf://") {
<<<<<<< HEAD
                            debug_msg.push_str(&format!("Found deep link in args: {}\n", arg));
                            process_deep_link(&app.handle(), arg);
=======
                            debug_msg.push_str(&format!("Found deep link: {}\n", arg));
                            // Extract content after leedpdf://
                            let content = arg.replace("leedpdf://", "");
                            debug_msg.push_str(&format!("Deep link content: {}\n", content));

                            // Emit deep-link event to frontend
                            match app.emit("deep-link", content) {
                                Ok(_) => {
                                    debug_msg.push_str("Successfully emitted deep-link event\n")
                                }
                                Err(e) => debug_msg.push_str(&format!(
                                    "Failed to emit deep-link event: {:?}\n",
                                    e
                                )),
                            }
>>>>>>> dc27b90c
                            continue;
                        }

                        // Only sanitize file paths, not deep links
                        let clean_arg = sanitize_path(arg);
                        debug_msg.push_str(&format!("Sanitized to: {}\n", clean_arg));

                        let lower = clean_arg.to_lowercase();
                        if lower.ends_with(".pdf")
                            || lower.ends_with(".lpdf")
                            || lower.ends_with(".md")
                        {
                            pdf_files.push(clean_arg.clone());
                            debug_msg.push_str(&format!("Found PDF/LPDF/MD file: {}\n", clean_arg));
                        }
                    }

                    if !pdf_files.is_empty() {
                        debug_msg.push_str(&format!("Queued {} PDF files\n", pdf_files.len()));
                        std::fs::write(log_path, &debug_msg).unwrap_or_default();
                        process_pdf_files(&app.handle(), pdf_files);
                    }
                } else {
                    app.emit("debug-info", "No command-line arguments provided")
                        .unwrap_or_default();
                }

                // Always emit a debug message
                app.emit("debug-info", &debug_msg).unwrap_or_default();

                println!("=== SETUP COMPLETE ===");
            } else {
                // In production, just process files silently
                if args.len() > 1 {
                    let mut pdf_files: Vec<String> = Vec::new();
                    for arg in &args[1..] {
                        // Handle deep links directly BEFORE sanitizing (they're not file paths!)
                        if arg.starts_with("leedpdf://") {
                            process_deep_link(&app.handle(), arg);
                            continue;
                        }

                        // Only sanitize file paths, not deep links
                        let clean_arg = sanitize_path(arg);
                        let lower = clean_arg.to_lowercase();
                        if lower.ends_with(".pdf")
                            || lower.ends_with(".lpdf")
                            || lower.ends_with(".md")
                        {
                            pdf_files.push(clean_arg.clone());
                        }
                    }
                    if !pdf_files.is_empty() {
                        process_pdf_files(&app.handle(), pdf_files);
                    }
                }
            }

		Ok(())
	})
		.build(tauri::generate_context!());

	match builder_result {
		Ok(app) => {
			app.run(|app_handle, event| {
            // Log all events for debugging (debug builds only)
            if cfg!(debug_assertions) {
                println!("Received event: {:?}", event);
            }

            match event {
                // Handle macOS file association events
                #[cfg(any(target_os = "macos", target_os = "ios"))]
                RunEvent::Opened { urls } => {
                    println!("*** FILE ASSOCIATION EVENT RECEIVED ***");
                    println!("Received opened event with URLs: {:?}", urls);

                    let mut pdf_files: Vec<String> = Vec::new();
                    for url in urls {
                        // Convert URL to file path
                        let url_str = url.to_string();
                        println!("Processing URL: {}", url_str);

                        if url_str.starts_with("file://") {
                            let path = url_str.replace("file://", "");

                            // Properly handle URL decoding errors
                            let decoded_path = match urlencoding::decode(&path) {
                                Ok(decoded) => decoded.into_owned(),
                                Err(e) => {
                                    println!("Failed to decode URL path '{}': {:?}", path, e);
                                    continue; // Skip this URL
                                }
                            };

                            // Skip empty paths
                            if decoded_path.is_empty() {
                                println!("Decoded path is empty for URL: {}", url_str);
                                continue;
                            }

                            println!("Decoded path: {}", decoded_path);

                            let lower = decoded_path.to_lowercase();
                            if lower.ends_with(".pdf")
                                || lower.ends_with(".lpdf")
                                || lower.ends_with(".md")
                            {
                                pdf_files.push(decoded_path.clone());
                                println!(
                                    "Found PDF/LPDF/MD file from opened event: {}",
                                    decoded_path
                                );
                            } else {
                                println!("Not a supported file: {}", decoded_path);
                            }
                        } else {
                            println!("Not a file:// URL: {}", url_str);
                        }
                    }

                    if !pdf_files.is_empty() {
                        println!(
                            "Processing {} PDF files from file association event",
                            pdf_files.len()
                        );
                        process_pdf_files(&app_handle, pdf_files);
                    } else {
                        println!("No PDF files found in file association event");
                    }
                }

                // Handle other events for debugging
                RunEvent::WindowEvent { label, event, .. } => {
                    println!("Window event for {}: {:?}", label, event);
                }

                RunEvent::ExitRequested { code, .. } => {
                    println!("Exit requested with code: {:?}", code);
                }

                _ => {
                    println!("Other event: {:?}", event);
                }
            }
			});
		}
		Err(e) => {
			eprintln!("Failed to build Tauri application: {e}");
			std::process::exit(1);
		}
	}
}<|MERGE_RESOLUTION|>--- conflicted
+++ resolved
@@ -8,16 +8,9 @@
 use tauri::menu::{MenuBuilder, MenuItemBuilder, PredefinedMenuItem, AboutMetadata};
 
 mod license;
-<<<<<<< HEAD
 // License imports only needed for Windows/Linux builds (excluded from macOS for App Store compliance)
 #[cfg(not(target_os = "macos"))]
 use license::{activate_license_key, validate_license_key, get_stored_license, store_license, store_activated_license, remove_stored_license, check_license_smart, get_license_requirement_info};
-=======
-use license::{
-    activate_license_key, check_license_smart, get_stored_license, remove_stored_license,
-    store_activated_license, store_license, validate_license_key,
-};
->>>>>>> dc27b90c
 
 // Global state to store pending file paths
 static PENDING_FILES: Mutex<VecDeque<String>> = Mutex::new(VecDeque::new());
@@ -385,22 +378,7 @@
         // Check for deep links BEFORE sanitizing (they're not file paths!)
         if arg.starts_with("leedpdf://") {
             println!("[check_file_associations] Found deep link: {}", arg);
-<<<<<<< HEAD
             process_deep_link(&app_handle, arg);
-=======
-            // Extract content after leedpdf://
-            let content = arg.replace("leedpdf://", "");
-            println!("[check_file_associations] Deep link content: {}", content);
-
-            // Emit deep-link event to frontend
-            match app_handle.emit("deep-link", &content) {
-                Ok(_) => println!("[check_file_associations] Successfully emitted deep-link event"),
-                Err(e) => println!(
-                    "[check_file_associations] Failed to emit deep-link event: {:?}",
-                    e
-                ),
-            }
->>>>>>> dc27b90c
             continue;
         }
 
@@ -1373,26 +1351,8 @@
 
                         // Handle deep links directly BEFORE sanitizing (they're not file paths!)
                         if arg.starts_with("leedpdf://") {
-<<<<<<< HEAD
                             debug_msg.push_str(&format!("Found deep link in args: {}\n", arg));
                             process_deep_link(&app.handle(), arg);
-=======
-                            debug_msg.push_str(&format!("Found deep link: {}\n", arg));
-                            // Extract content after leedpdf://
-                            let content = arg.replace("leedpdf://", "");
-                            debug_msg.push_str(&format!("Deep link content: {}\n", content));
-
-                            // Emit deep-link event to frontend
-                            match app.emit("deep-link", content) {
-                                Ok(_) => {
-                                    debug_msg.push_str("Successfully emitted deep-link event\n")
-                                }
-                                Err(e) => debug_msg.push_str(&format!(
-                                    "Failed to emit deep-link event: {:?}\n",
-                                    e
-                                )),
-                            }
->>>>>>> dc27b90c
                             continue;
                         }
 
