--- conflicted
+++ resolved
@@ -30,11 +30,8 @@
 tokio = { version = "1.0", features = ["full"] }
 machine-uid = "0.5"
 rfd = "0.15"
-<<<<<<< HEAD
 url = "2"
-=======
 font-kit = "0.14"
->>>>>>> dc27b90c
 
 # Linux-specific: Use gtk3 instead of xdg-portal to avoid conflict
 [target.'cfg(target_os = "linux")'.dependencies]
