[package]
name = "leed-pdf"
<<<<<<< HEAD
version = "2.14.8"
=======
version = "2.19.0"
>>>>>>> 8b57c850
description = "A Lightweight, Opensource and Private PDF Viewer & Annotation Tool"
authors = ["Rudi K <reach@rudi.engineer>"]
license = "AGPL"
repository = "https://github.com/rudi-q/leed_pdf_viewer"
edition = "2021"
rust-version = "1.77.2"

[lib]
name = "app_lib"
crate-type = ["staticlib", "cdylib", "rlib"]

[build-dependencies]
tauri-build = { version = "2.3.1", features = [] }

[dependencies]
serde_json = "1.0"
serde = { version = "1.0", features = ["derive"] }
log = "0.4"
tauri = { version = "2.7.0", features = [] }
tauri-plugin-log = "2"
tauri-plugin-deep-link = "2"
tauri-plugin-dialog = "2"
tauri-plugin-fs = "2"
tauri-plugin-shell = "2.3.0"
reqwest = { version = "0.11", features = ["json"] }
urlencoding = "2.1"
tokio = { version = "1.0", features = ["full"] }
machine-uid = "0.5"
rfd = "0.15"
url = "2"

# Linux-specific: Use gtk3 instead of xdg-portal to avoid conflict
[target.'cfg(target_os = "linux")'.dependencies]
rfd = { version = "0.15", features = ["gtk3"] }

[target.'cfg(not(any(target_os = "android", target_os = "ios")))'.dependencies]
tauri-plugin-updater = "2"
tauri-plugin-single-instance = { version = "2.0", features = ["deep-link"] }<|MERGE_RESOLUTION|>--- conflicted
+++ resolved
@@ -1,10 +1,6 @@
 [package]
 name = "leed-pdf"
-<<<<<<< HEAD
-version = "2.14.8"
-=======
 version = "2.19.0"
->>>>>>> 8b57c850
 description = "A Lightweight, Opensource and Private PDF Viewer & Annotation Tool"
 authors = ["Rudi K <reach@rudi.engineer>"]
 license = "AGPL"
