[package]
name = "leed-pdf"
<<<<<<< HEAD
version = "2.19.1"
=======
version = "2.19.2"
>>>>>>> 9c3cbc76
description = "A Lightweight, Opensource and Private PDF Viewer & Annotation Tool"
authors = ["Rudi K <reach@rudi.engineer>"]
license = "AGPL"
repository = "https://github.com/rudi-q/leed_pdf_viewer"
edition = "2021"
rust-version = "1.77.2"

[lib]
name = "app_lib"
crate-type = ["staticlib", "cdylib", "rlib"]

[build-dependencies]
tauri-build = { version = "2.3.1", features = [] }

[dependencies]
serde_json = "1.0"
serde = { version = "1.0", features = ["derive"] }
log = "0.4"
tauri = { version = "2.7.0", features = [] }
tauri-plugin-log = "2"
tauri-plugin-deep-link = "2"
tauri-plugin-dialog = "2"
tauri-plugin-fs = "2"
tauri-plugin-shell = "2.3.0"
reqwest = { version = "0.11", features = ["json"] }
urlencoding = "2.1"
tokio = { version = "1.0", features = ["full"] }
machine-uid = "0.5"
rfd = "0.15"

# Linux-specific: Use gtk3 instead of xdg-portal to avoid conflict
[target.'cfg(target_os = "linux")'.dependencies]
rfd = { version = "0.15", features = ["gtk3"] }

[target.'cfg(not(any(target_os = "android", target_os = "ios")))'.dependencies]
tauri-plugin-updater = "2"<|MERGE_RESOLUTION|>--- conflicted
+++ resolved
@@ -1,10 +1,6 @@
 [package]
 name = "leed-pdf"
-<<<<<<< HEAD
-version = "2.19.1"
-=======
 version = "2.19.2"
->>>>>>> 9c3cbc76
 description = "A Lightweight, Opensource and Private PDF Viewer & Annotation Tool"
 authors = ["Rudi K <reach@rudi.engineer>"]
 license = "AGPL"
