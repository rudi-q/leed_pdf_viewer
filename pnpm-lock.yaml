--- conflicted
+++ resolved
@@ -16,7 +16,6 @@
         specifier: ^0.5.19
         version: 0.5.19(tailwindcss@3.4.17)
       '@tauri-apps/plugin-deep-link':
-<<<<<<< HEAD
         specifier: ^2.4.4
         version: 2.4.4
       '@tauri-apps/plugin-dialog':
@@ -24,25 +23,12 @@
         version: 2.4.1
       '@tauri-apps/plugin-fs':
         specifier: ^2.4.3
-=======
-        specifier: ^2.4.3
-        version: 2.4.4
-      '@tauri-apps/plugin-dialog':
-        specifier: ^2.4.0
-        version: 2.4.1
-      '@tauri-apps/plugin-fs':
-        specifier: ^2.4.2
->>>>>>> cfd6b3dd
         version: 2.4.3
       '@tauri-apps/plugin-process':
         specifier: ^2.3.0
         version: 2.3.0
       '@tauri-apps/plugin-shell':
-<<<<<<< HEAD
         specifier: ^2.3.2
-=======
-        specifier: ^2.3.1
->>>>>>> cfd6b3dd
         version: 2.3.2
       '@tauri-apps/plugin-updater':
         specifier: ~2
@@ -66,13 +52,8 @@
         specifier: ^3.10.1
         version: 3.10.1
       lucide-svelte:
-<<<<<<< HEAD
         specifier: ^0.548.0
         version: 0.548.0(svelte@5.42.2)
-=======
-        specifier: ^0.546.0
-        version: 0.546.0(svelte@5.42.2)
->>>>>>> cfd6b3dd
       markdown-it:
         specifier: ^12.3.2
         version: 12.3.2
@@ -86,11 +67,7 @@
         specifier: ^8.5.6
         version: 8.5.6
       posthog-js:
-<<<<<<< HEAD
         specifier: ^1.280.1
-=======
-        specifier: ^1.279.3
->>>>>>> cfd6b3dd
         version: 1.280.1
       tailwindcss:
         specifier: ^3.4.17
@@ -103,22 +80,13 @@
         specifier: ^1.56.1
         version: 1.56.1
       '@sveltejs/adapter-vercel':
-<<<<<<< HEAD
-        specifier: ^5.10.3
-        version: 5.10.3(@sveltejs/kit@2.48.0(@sveltejs/vite-plugin-svelte@6.2.1(svelte@5.42.2)(vite@7.1.12(@types/node@20.19.16)(jiti@1.21.7)(terser@5.44.0)(yaml@2.8.1)))(svelte@5.42.2)(vite@7.1.12(@types/node@20.19.16)(jiti@1.21.7)(terser@5.44.0)(yaml@2.8.1)))(rollup@4.52.5)
-=======
         specifier: ^6.0.0
         version: 6.1.1(@sveltejs/kit@2.48.0(@sveltejs/vite-plugin-svelte@6.2.1(svelte@5.42.2)(vite@7.1.12(@types/node@20.19.16)(jiti@1.21.7)(terser@5.44.0)(yaml@2.8.1)))(svelte@5.42.2)(vite@7.1.12(@types/node@20.19.16)(jiti@1.21.7)(terser@5.44.0)(yaml@2.8.1)))(rollup@4.52.5)
->>>>>>> cfd6b3dd
       '@sveltejs/enhanced-img':
         specifier: ^0.8.4
         version: 0.8.4(@sveltejs/vite-plugin-svelte@6.2.1(svelte@5.42.2)(vite@7.1.12(@types/node@20.19.16)(jiti@1.21.7)(terser@5.44.0)(yaml@2.8.1)))(rollup@4.52.5)(svelte@5.42.2)(vite@7.1.12(@types/node@20.19.16)(jiti@1.21.7)(terser@5.44.0)(yaml@2.8.1))
       '@sveltejs/kit':
-<<<<<<< HEAD
         specifier: ^2.48.0
-=======
-        specifier: ^2.47.3
->>>>>>> cfd6b3dd
         version: 2.48.0(@sveltejs/vite-plugin-svelte@6.2.1(svelte@5.42.2)(vite@7.1.12(@types/node@20.19.16)(jiti@1.21.7)(terser@5.44.0)(yaml@2.8.1)))(svelte@5.42.2)(vite@7.1.12(@types/node@20.19.16)(jiti@1.21.7)(terser@5.44.0)(yaml@2.8.1))
       '@sveltejs/vite-plugin-svelte':
         specifier: ^6.2.1
@@ -160,11 +128,7 @@
         specifier: ^3.4.0
         version: 3.4.0(prettier@3.6.2)(svelte@5.42.2)
       svelte:
-<<<<<<< HEAD
         specifier: ^5.42.2
-=======
-        specifier: ^5.41.2
->>>>>>> cfd6b3dd
         version: 5.42.2
       svelte-check:
         specifier: ^4.3.3
@@ -3195,11 +3159,7 @@
     dependencies:
       acorn: 8.15.0
 
-<<<<<<< HEAD
-  '@sveltejs/adapter-vercel@5.10.3(@sveltejs/kit@2.48.0(@sveltejs/vite-plugin-svelte@6.2.1(svelte@5.42.2)(vite@7.1.12(@types/node@20.19.16)(jiti@1.21.7)(terser@5.44.0)(yaml@2.8.1)))(svelte@5.42.2)(vite@7.1.12(@types/node@20.19.16)(jiti@1.21.7)(terser@5.44.0)(yaml@2.8.1)))(rollup@4.52.5)':
-=======
   '@sveltejs/adapter-vercel@6.1.1(@sveltejs/kit@2.48.0(@sveltejs/vite-plugin-svelte@6.2.1(svelte@5.42.2)(vite@7.1.12(@types/node@20.19.16)(jiti@1.21.7)(terser@5.44.0)(yaml@2.8.1)))(svelte@5.42.2)(vite@7.1.12(@types/node@20.19.16)(jiti@1.21.7)(terser@5.44.0)(yaml@2.8.1)))(rollup@4.52.5)':
->>>>>>> cfd6b3dd
     dependencies:
       '@sveltejs/kit': 2.48.0(@sveltejs/vite-plugin-svelte@6.2.1(svelte@5.42.2)(vite@7.1.12(@types/node@20.19.16)(jiti@1.21.7)(terser@5.44.0)(yaml@2.8.1)))(svelte@5.42.2)(vite@7.1.12(@types/node@20.19.16)(jiti@1.21.7)(terser@5.44.0)(yaml@2.8.1))
       '@vercel/nft': 0.30.2(rollup@4.52.5)
@@ -4273,11 +4233,7 @@
 
   lru-cache@11.2.2: {}
 
-<<<<<<< HEAD
   lucide-svelte@0.548.0(svelte@5.42.2):
-=======
-  lucide-svelte@0.546.0(svelte@5.42.2):
->>>>>>> cfd6b3dd
     dependencies:
       svelte: 5.42.2
 
